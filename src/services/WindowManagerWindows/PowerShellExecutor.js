--- conflicted
+++ resolved
@@ -48,47 +48,8 @@
     // State management
     this.scriptPath = null;
     this.isReady = false;
-<<<<<<< HEAD
-    this.isInitializing = false;
-    this.initRetryCount = 0;
-
-    // PowerShell availability state
-    this.powershellAvailability = {
-      isAvailable: null,
-      version: null,
-      lastCheck: null,
-      checkInterval: 30000, // Re-check every 30 seconds if needed
-      features: {
-        basicExecution: false,
-        jsonConversion: false,
-        windowsAPI: false,
-        errorHandling: false
-      }
-    };
-
-    // Performance tracking
-    this.stats = {
-      totalExecutions: 0,
-      successfulExecutions: 0,
-      timeouts: 0,
-      errors: 0,
-      retries: 0,
-      fallbackUsage: 0,
-      totalExecutionTime: 0,
-      averageExecutionTime: 0,
-      availabilityChecks: 0,
-      lastSuccessfulExecution: null,
-      lastError: null
-    };
-
-    // Active operation tracking
-    this.activeOperations = new Map();
-    this.operationIdCounter = 0;
-
-    console.log('PowerShellExecutor: Initialized with configurable timeouts and availability checking');
-=======
     this.isPowerShellAvailable = null; // Cache availability check
-    
+
     // Configurable timeouts
     this.timeouts = {
       default: 15000,      // 15 seconds for regular operations
@@ -96,13 +57,12 @@
       test: 10000,         // 10 seconds for tests
       availability: 5000   // 5 seconds for availability checks
     };
-    
+
     // Retry configuration
     this.retryConfig = {
       maxRetries: 3,
       retryDelay: 1000  // 1 second between retries
     };
->>>>>>> e820c894
   }
 
   /**
@@ -120,24 +80,12 @@
     this.isInitializing = true;
 
     try {
-<<<<<<< HEAD
-      console.log('PowerShellExecutor: Starting initialization with availability checking...');
-
-      // Step 1: Check PowerShell availability
-      const isAvailable = await this.checkPowerShellAvailability();
-      if (!isAvailable) {
-        throw new Error('PowerShell is not available or functional on this system');
-      }
-
-      // Step 2: Generate detection script
-=======
       // Check PowerShell availability first
       const isAvailable = await this.checkPowerShellAvailability();
       if (!isAvailable) {
         throw new Error('PowerShell is not available on this system');
       }
 
->>>>>>> e820c894
       const script = this.generateWindowDetectionScript();
       if (!script || script.trim().length === 0) {
         throw new Error('Failed to generate PowerShell detection script');
@@ -162,354 +110,25 @@
 
     } catch (error) {
       this.isReady = false;
-<<<<<<< HEAD
-      this.initRetryCount++;
-      this.stats.lastError = error.message;
-
-      this.errorHandler.error(error, 'PowerShellExecutor.initialize');
-
-      // Retry logic for transient failures
-      if (this.config.enableRetryOnFailure && this.initRetryCount < this.config.maxRetries) {
-        console.warn(`PowerShellExecutor: Initialization failed, retrying (${this.initRetryCount}/${this.config.maxRetries})...`);
-
-        const retryDelay = Math.min(
-          this.config.retryDelayBase * Math.pow(2, this.initRetryCount),
-          this.config.maxRetryDelay
-        );
-
-        await this.delay(retryDelay);
-        this.isInitializing = false;
-        return this.initialize();
-      }
-
-      console.error('PowerShellExecutor: Failed to initialize after maximum retries');
-      return false;
-
-    } finally {
-      this.isInitializing = false;
+      throw error; // Re-throw to let caller handle initialization failure
     }
   }
 
   /**
    * Wait for ongoing initialization to complete
    */
-  async waitForInitialization() {
-    return new Promise((resolve) => {
-      const checkInterval = setInterval(() => {
-        if (!this.isInitializing) {
-          clearInterval(checkInterval);
-          resolve(this.isReady);
-        }
-      }, 100);
-
-      // Timeout after 30 seconds
-      setTimeout(() => {
-        clearInterval(checkInterval);
-        resolve(false);
-      }, 30000);
-    });
-  }
-
-  /**
-   * Comprehensive PowerShell availability check with feature detection
-   */
-  async checkPowerShellAvailability() {
-    if (this.config.enableAvailabilityCheck === false) {
-      console.log('PowerShellExecutor: Availability check disabled, assuming PowerShell is available');
-      this.powershellAvailability.isAvailable = true;
-      return true;
-    }
-
-    // Check cache first
-    const now = Date.now();
-    if (this.powershellAvailability.isAvailable !== null &&
-      this.powershellAvailability.lastCheck &&
-      (now - this.powershellAvailability.lastCheck) < this.powershellAvailability.checkInterval) {
-      return this.powershellAvailability.isAvailable;
-    }
-
-    this.stats.availabilityChecks++;
-    this.powershellAvailability.lastCheck = now;
-
-    try {
-      console.log('PowerShellExecutor: Checking PowerShell availability and features...');
-
-      // Test 1: Basic PowerShell execution
-      const basicTest = await this.testBasicExecution();
-      if (!basicTest.success) {
-        throw new Error(`Basic execution test failed: ${basicTest.error}`);
-      }
-
-      // Test 2: JSON conversion capability
-      const jsonTest = await this.testJsonConversion();
-      if (!jsonTest.success) {
-        console.warn('PowerShellExecutor: JSON conversion test failed, limited functionality available');
-      }
-
-      // Test 3: Windows API access
-      const apiTest = await this.testWindowsAPIAccess();
-      if (!apiTest.success) {
-        console.warn('PowerShellExecutor: Windows API test failed, using fallback methods');
-      }
-
-      // Test 4: Error handling capability
-      const errorTest = await this.testErrorHandling();
-
-      // Update availability state
-      this.powershellAvailability = {
-        ...this.powershellAvailability,
-        isAvailable: true,
-        version: basicTest.version,
-        features: {
-          basicExecution: basicTest.success,
-          jsonConversion: jsonTest.success,
-          windowsAPI: apiTest.success,
-          errorHandling: errorTest.success
-        }
-      };
-
-      console.log('PowerShellExecutor: PowerShell availability check completed successfully');
-      console.log('PowerShellExecutor: Available features:', this.powershellAvailability.features);
-
-      return true;
-
-    } catch (error) {
-      this.powershellAvailability.isAvailable = false;
-      this.powershellAvailability.lastCheck = now;
-
-      this.errorHandler.warn(`PowerShell availability check failed: ${error.message}`, 'PowerShellExecutor');
-      console.error('PowerShellExecutor: PowerShell is not available or functional');
-
-      return false;
-    }
-  }
-
-  /**
-   * Test basic PowerShell execution
-   */
-  async testBasicExecution() {
-    try {
-      const operationId = this.generateOperationId('basic-test');
-
-      const command = `powershell.exe -ExecutionPolicy ${this.config.executionPolicy} -NoProfile -NonInteractive -Command "$PSVersionTable.PSVersion.ToString()"`;
-
-      const { stdout, stderr } = await this.executeWithTimeout(command, this.config.availabilityTimeout, operationId);
-
-      if (stderr && this.containsCriticalError(stderr)) {
-        throw new Error(`PowerShell execution produced critical errors: ${stderr.substring(0, 200)}`);
-      }
-
-      const version = stdout.trim();
-      if (!version || version.length === 0) {
-        throw new Error('PowerShell did not return version information');
-      }
-
-      return {
-        success: true,
-        version: version,
-        executionTime: this.getOperationTime(operationId)
-      };
-
-    } catch (error) {
-      return {
-        success: false,
-        error: error.message
-      };
-    }
-  }
-
-  /**
-   * Test JSON conversion capability
-   */
-  async testJsonConversion() {
-    try {
-      const operationId = this.generateOperationId('json-test');
-
-      const command = `powershell.exe -ExecutionPolicy ${this.config.executionPolicy} -NoProfile -NonInteractive -Command "@{test='success'; number=42} | ConvertTo-Json"`;
-
-      const { stdout, stderr } = await this.executeWithTimeout(command, this.config.availabilityTimeout, operationId);
-
-      if (stderr && this.containsCriticalError(stderr)) {
-        throw new Error(`JSON test produced errors: ${stderr}`);
-      }
-
-      const result = JSON.parse(stdout.trim());
-      if (result.test !== 'success' || result.number !== 42) {
-        throw new Error('JSON conversion test returned unexpected results');
-      }
-
-      return {
-        success: true,
-        executionTime: this.getOperationTime(operationId)
-      };
-
-    } catch (error) {
-      return {
-        success: false,
-        error: error.message
-      };
-    }
-  }
-
-  /**
-   * Test Windows API access capability
-   */
-  async testWindowsAPIAccess() {
-    try {
-      const operationId = this.generateOperationId('api-test');
-
-      const testScript = `
-        Add-Type -TypeDefinition @"
-        using System;
-        using System.Runtime.InteropServices;
-        public class TestAPI {
-          [DllImport("user32.dll")]
-          public static extern IntPtr GetForegroundWindow();
-        }
-"@
-        [TestAPI]::GetForegroundWindow().ToInt64()
-      `;
-
-      const command = `powershell.exe -ExecutionPolicy ${this.config.executionPolicy} -NoProfile -NonInteractive -Command "${testScript.replace(/"/g, '""')}"`;
-
-      const { stdout, stderr } = await this.executeWithTimeout(command, this.config.availabilityTimeout, operationId);
-
-      if (stderr && this.containsCriticalError(stderr)) {
-        throw new Error(`Windows API test failed: ${stderr}`);
-      }
-
-      const handle = parseInt(stdout.trim());
-      if (isNaN(handle)) {
-        throw new Error('Windows API test did not return valid handle');
-      }
-
-      return {
-        success: true,
-        executionTime: this.getOperationTime(operationId)
-      };
-
-    } catch (error) {
-      return {
-        success: false,
-        error: error.message
-      };
-    }
-  }
-
-  /**
-   * Test error handling capability
-   */
-  async testErrorHandling() {
-    try {
-      const operationId = this.generateOperationId('error-test');
-
-      const command = `powershell.exe -ExecutionPolicy ${this.config.executionPolicy} -NoProfile -NonInteractive -Command "try { throw 'test error' } catch { Write-Output 'error handled' }"`;
-
-      const { stdout } = await this.executeWithTimeout(command, this.config.availabilityTimeout, operationId);
-
-      if (!stdout.includes('error handled')) {
-        throw new Error('Error handling test failed');
-      }
-
-      return {
-        success: true,
-        executionTime: this.getOperationTime(operationId)
-      };
-
-    } catch (error) {
-      return {
-        success: false,
-        error: error.message
-      };
-=======
-      throw error; // Re-throw to let caller handle initialization failure
->>>>>>> e820c894
-    }
-  }
-
-  /**
-   * Execute command with configurable timeout and comprehensive error handling
-   */
-<<<<<<< HEAD
-  async executeCommand(command, customTimeout = null, operationId = null) {
-    const timeout = customTimeout || this.config.defaultTimeout;
-    const opId = operationId || this.generateOperationId('execute');
-
-    this.stats.totalExecutions++;
-    const startTime = Date.now();
-
-    try {
-      // Input validation
-=======
   async executeCommand(command, timeout = null) {
     try {
       // Validate inputs
->>>>>>> e820c894
       if (!command || typeof command !== 'string') {
         throw new Error('Invalid command provided');
       }
 
-<<<<<<< HEAD
-      if (command.length > this.config.maxCommandLength) {
-        throw new Error(`Command too long (${command.length} > ${this.config.maxCommandLength}), potential security risk`);
-      }
-
-      // Security validation
-      if (this.config.strictValidation) {
-        const validation = this.securityUtils.validateInput(command, 'command');
-        if (!validation.isValid) {
-          throw new Error(`Command validation failed: ${validation.errors.join(', ')}`);
-        }
-      }
-
-      // Execute with timeout
-      const { stdout, stderr } = await this.executeWithTimeout(command, timeout, opId);
-
-      // Handle stderr warnings
-      if (stderr && stderr.trim()) {
-        console.warn(`PowerShellExecutor: Command stderr (${opId}):`, stderr.substring(0, 500));
-
-        if (this.containsCriticalError(stderr)) {
-          throw new Error(`PowerShell execution error: ${stderr.substring(0, 200)}`);
-        }
-      }
-
-      // Parse and validate output
-      const result = this.parseOutput(stdout);
-
-      // Update statistics
-      const executionTime = Date.now() - startTime;
-      this.updateStats(true, executionTime);
-      this.stats.lastSuccessfulExecution = new Date().toISOString();
-
-      return result;
-
-    } catch (error) {
-      const executionTime = Date.now() - startTime;
-      this.updateStats(false, executionTime);
-      this.stats.lastError = error.message;
-
-      // Handle specific error types
-      if (error.code === 'ABORT_ERR' || error.signal === 'SIGTERM') {
-        this.stats.timeouts++;
-        throw new Error(`Command timed out after ${timeout}ms (${opId})`);
-      }
-
-      if (error.code === 'ENOENT') {
-        throw new Error('PowerShell executable not found');
-      }
-
-      this.errorHandler.error(error, `PowerShellExecutor.executeCommand [${opId}]`);
-
-      // Return empty array for graceful degradation
-      console.warn('PowerShellExecutor: Command failed, returning empty result for graceful degradation');
-      return [];
-=======
       // Check PowerShell availability if not cached
       if (this.isPowerShellAvailable === null) {
         this.isPowerShellAvailable = await this.checkPowerShellAvailability();
       }
-      
+
       if (!this.isPowerShellAvailable) {
         throw new Error('PowerShell is not available');
       }
@@ -528,13 +147,13 @@
 
     } catch (error) {
       this.errorHandler.error(error, 'PowerShellExecutor.executeCommand');
-      
+
       // Return empty array as fallback for window detection operations
       if (error.message.includes('timeout') || error.message.includes('PowerShell')) {
         console.warn('PowerShellExecutor: Falling back to empty result due to error:', error.message);
         return [];
       }
-      
+
       throw error;
     }
   }
@@ -544,7 +163,7 @@
    */
   async executeWithRetry(command, timeout) {
     let lastError;
-    
+
     for (let attempt = 0; attempt <= this.retryConfig.maxRetries; attempt++) {
       try {
         // Add attempt logging for debugging
@@ -568,7 +187,7 @@
 
       } catch (error) {
         lastError = error;
-        
+
         // Don't retry for certain types of errors
         if (error.code === 'ENOENT' || error.message.includes('not recognized')) {
           console.error('PowerShellExecutor: PowerShell not found, aborting retries');
@@ -586,132 +205,17 @@
           await this.delay(this.retryConfig.retryDelay);
         }
       }
->>>>>>> e820c894
-    }
-    
+    }
+
     // If we get here, all retries failed
     throw lastError;
   }
 
   /**
-   * Execute command with timeout protection and operation tracking
-   */
-  async executeWithTimeout(command, timeout, operationId) {
-    const abortController = new AbortController();
-    const operation = {
-      id: operationId,
-      command: command.substring(0, 100) + '...',
-      startTime: Date.now(),
-      timeout: timeout,
-      abortController: abortController
-    };
-
-    this.activeOperations.set(operationId, operation);
-
-    // Setup timeout
-    const timeoutId = setTimeout(() => {
-      abortController.abort();
-    }, timeout);
-
-    try {
-      const result = await execAsync(command, {
-        timeout: timeout,
-        encoding: this.config.encoding,
-        windowsHide: this.config.windowsHide,
-        signal: abortController.signal,
-        maxBuffer: this.config.maxBufferSize,
-        env: {
-          ...process.env,
-          PSExecutionPolicyPreference: this.config.executionPolicy
-        }
-      });
-
-      clearTimeout(timeoutId);
-      this.activeOperations.delete(operationId);
-
-      return result;
-
-    } catch (execError) {
-      clearTimeout(timeoutId);
-      this.activeOperations.delete(operationId);
-      throw execError;
-    }
-  }
-
-  /**
-   * Get Dofus windows with availability checking and fallback
+   * Get Dofus windows using the initialized script
    */
   async getDofusWindows() {
     try {
-<<<<<<< HEAD
-      // Ensure PowerShell is available
-      if (!await this.ensurePowerShellAvailable()) {
-        return this.handleUnavailablePowerShell();
-      }
-
-      // Ensure initialization
-      if (!this.isReady || !this.scriptPath) {
-        console.log('PowerShellExecutor: Not ready, attempting initialization...');
-        const initialized = await this.initialize();
-        if (!initialized) {
-          console.warn('PowerShellExecutor: Initialization failed, using fallback method');
-          return await this.getWindowsFallback();
-        }
-      }
-
-      const operationId = this.generateOperationId('get-windows');
-      const command = `powershell.exe -ExecutionPolicy ${this.config.executionPolicy} -NoProfile -NonInteractive -File "${this.scriptPath}" get-windows`;
-
-      const result = await this.executeCommand(command, this.config.defaultTimeout, operationId);
-
-      // Validate result
-      if (!Array.isArray(result)) {
-        console.warn('PowerShellExecutor: Invalid result format, using fallback');
-        this.stats.fallbackUsage++;
-        return await this.getWindowsFallback();
-      }
-
-      return result;
-
-    } catch (error) {
-      this.errorHandler.error(error, 'PowerShellExecutor.getDofusWindows');
-      console.warn('PowerShellExecutor: Main method failed, using fallback');
-      this.stats.fallbackUsage++;
-      return await this.getWindowsFallback();
-    }
-  }
-
-  /**
-   * Ensure PowerShell is available before attempting operations
-   */
-  async ensurePowerShellAvailable() {
-    if (this.powershellAvailability.isAvailable === null) {
-      return await this.checkPowerShellAvailability();
-    }
-
-    // Re-check if last check was too long ago
-    const now = Date.now();
-    if (now - this.powershellAvailability.lastCheck > this.powershellAvailability.checkInterval) {
-      return await this.checkPowerShellAvailability();
-    }
-
-    return this.powershellAvailability.isAvailable;
-  }
-
-  /**
-   * Handle scenarios where PowerShell is unavailable
-   */
-  handleUnavailablePowerShell() {
-    console.error('PowerShellExecutor: PowerShell is not available on this system');
-
-    if (this.config.enableFallbackMethods) {
-      console.log('PowerShellExecutor: Attempting alternative detection methods...');
-      // Could implement alternative detection methods here
-      return [];
-    }
-
-    return [];
-=======
       if (!this.isReady || !this.scriptPath) {
         await this.initialize();
       }
@@ -727,39 +231,19 @@
       this.errorHandler.error(error, 'PowerShellExecutor.getDofusWindows');
       return []; // Always return array for window detection
     }
->>>>>>> e820c894
   }
 
   /**
    * Fallback method with configurable timeout
    */
-<<<<<<< HEAD
-  async getWindowsFallback() {
-    try {
-      console.log('PowerShellExecutor: Using fallback detection method');
-
-      const operationId = this.generateOperationId('fallback');
-      const command = `powershell.exe -ExecutionPolicy ${this.config.executionPolicy} -NoProfile -NonInteractive -Command "Get-Process | Where-Object MainWindowTitle | Where-Object { $_.MainWindowTitle -match 'Dofus|Release' } | Select-Object @{n='Handle';e={$_.MainWindowHandle.ToInt64()}}, @{n='Title';e={$_.MainWindowTitle}}, @{n='ProcessId';e={$_.Id}} | ConvertTo-Json"`;
-
-      const result = await this.executeCommand(command, this.config.fallbackTimeout, operationId);
-
-      // Ensure proper format for fallback results
-      if (Array.isArray(result)) {
-        return result.map(window => ({
-          Handle: window.Handle || '0',
-          Title: window.Title || 'Unknown',
-          ProcessId: window.ProcessId || 0,
-          ClassName: 'Unknown',
-          IsActive: false,
-          Bounds: { X: 0, Y: 0, Width: 800, Height: 600 }
-        }));
-      }
-
-      return [];
-
-    } catch (error) {
-      this.errorHandler.error(error, 'PowerShellExecutor.getWindowsFallback');
-      return [];
+  async getWindowsAlternative() {
+    try {
+      const command = 'powershell.exe -Command "Get-Process | Where-Object { $_.MainWindowTitle -and $_.MainWindowTitle -ne \\'\\' } | Where-Object { $_.MainWindowTitle -like \\' * Release *\\' -or $_.MainWindowTitle -like \\' * Dofus *\\' } | Where-Object { $_.MainWindowTitle -notlike \\' * Ankama Launcher *\\' -and $_.MainWindowTitle -notlike \\' * Organizer *\\' } | ForEach-Object { @{ Handle = [string]$_.MainWindowHandle.ToInt64(); Title = $_.MainWindowTitle; ProcessId = $_.Id; ClassName = \\'Unknown\\'; IsActive = $false; Bounds = @{ X = 0; Y = 0; Width = 800; Height = 600 } } } | ConvertTo-Json -Depth 2"';
+
+      return await this.executeCommand(command, this.timeouts.default);
+    } catch (error) {
+      this.errorHandler.error(error, 'PowerShellExecutor.getWindowsAlternative');
+      return []; // Always return array for window detection
     }
   }
 
@@ -861,16 +345,6 @@
     } catch (error) {
       this.errorHandler.error(error, 'PowerShellExecutor.createTempScript');
       throw new Error(`Failed to create PowerShell script: ${error.message}`);
-=======
-  async getWindowsAlternative() {
-    try {
-      const command = 'powershell.exe -Command "Get-Process | Where-Object { $_.MainWindowTitle -and $_.MainWindowTitle -ne \\'\\' } | Where-Object { $_.MainWindowTitle -like \\'*Release*\\' -or $_.MainWindowTitle -like \\'*Dofus*\\' } | Where-Object { $_.MainWindowTitle -notlike \\'*Ankama Launcher*\\' -and $_.MainWindowTitle -notlike \\'*Organizer*\\' } | ForEach-Object { @{ Handle = [string]$_.MainWindowHandle.ToInt64(); Title = $_.MainWindowTitle; ProcessId = $_.Id; ClassName = \\'Unknown\\'; IsActive = $false; Bounds = @{ X = 0; Y = 0; Width = 800; Height = 600 } } } | ConvertTo-Json -Depth 2"';
-      
-      return await this.executeCommand(command, this.timeouts.default);
-    } catch (error) {
-      this.errorHandler.error(error, 'PowerShellExecutor.getWindowsAlternative');
-      return []; // Always return array for window detection
->>>>>>> e820c894
     }
   }
 
@@ -1305,13 +779,8 @@
   }
 
   /**
-   * Cleanup resources with enhanced error handling
-   */
-<<<<<<< HEAD
-  async cleanup() {
-    try {
-      console.log('PowerShellExecutor: Starting cleanup...');
-=======
+   * Create temporary PowerShell script file
+   */
   async createTempScript(script) {
     try {
       const os = require('os');
@@ -1319,7 +788,7 @@
       const fs = require('fs').promises;
 
       const scriptPath = path.join(os.tmpdir(), 'dorganize-windows-detector.ps1');
-      
+
       await fs.writeFile(scriptPath, script, 'utf8');
       return scriptPath;
     } catch (error) {
@@ -1327,41 +796,21 @@
       throw error;
     }
   }
->>>>>>> e820c894
-
-      // Cancel active operations
-      this.cancelAllOperations();
-
-<<<<<<< HEAD
-      // Cleanup script file
-      if (this.scriptPath) {
-        try {
-          await fs.unlink(this.scriptPath);
-          console.log('PowerShellExecutor: Cleaned up script file');
-        } catch (unlinkError) {
-          this.errorHandler.warn(`Failed to cleanup script: ${unlinkError.message}`, 'PowerShellExecutor');
-        }
-      }
-
-      // Reset state
-      this.scriptPath = null;
-      this.isReady = false;
-      this.isInitializing = false;
-      this.initRetryCount = 0;
-      this.powershellAvailability.isAvailable = null;
-      this.powershellAvailability.lastCheck = null;
-
-      console.log('PowerShellExecutor: Cleanup completed');
-
-    } catch (error) {
-      this.errorHandler.error(error, 'PowerShellExecutor.cleanup');
-=======
+
+  /**
+   * Test PowerShell script
+   */
+  async testScript() {
+    if (!this.scriptPath) {
+      throw new Error('Script path not set');
+    }
+
     try {
       const command = `powershell.exe -ExecutionPolicy Bypass -File "${this.scriptPath}" get-windows`;
-      const { stderr } = await execAsync(command, { 
+      const { stderr } = await execAsync(command, {
         timeout: this.timeouts.test,
         encoding: 'utf8',
-        windowsHide: true 
+        windowsHide: true
       });
 
       if (stderr && stderr.trim()) {
@@ -1381,11 +830,11 @@
    */
   async checkPowerShellAvailability() {
     try {
-      await execAsync('powershell.exe -Command "Write-Output test"', { 
+      await execAsync('powershell.exe -Command "Write-Output test"', {
         timeout: this.timeouts.availability,
-        windowsHide: true 
+        windowsHide: true
       });
-      
+
       console.log('PowerShellExecutor: PowerShell availability confirmed');
       this.isPowerShellAvailable = true;
       return true;
@@ -1443,15 +892,14 @@
         await fs.unlink(this.scriptPath);
         console.log('PowerShellExecutor: Cleaned up script file');
       }
-      
+
       // Reset state
       this.isReady = false;
       this.isPowerShellAvailable = null;
       this.scriptPath = null;
-      
+
     } catch (error) {
       this.errorHandler.warn(`Failed to cleanup script: ${error.message}`, 'PowerShellExecutor');
->>>>>>> e820c894
     }
   }
 }
